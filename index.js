--- conflicted
+++ resolved
@@ -1,10 +1,7 @@
 const core = require("@actions/core");
 const github = require("@actions/github");
 const { execSync } = require("child_process");
-<<<<<<< HEAD
-=======
 const readFileSync = require("fs").readFileSync;
->>>>>>> e4c91562
 
 async function run() {
   try {
@@ -22,30 +19,18 @@
     let conflictArray = [];
 
     for (const openPullRequest of otherOpenPullRequests) {
-<<<<<<< HEAD
-      const conflictFiles = await checkForConflicts({
-=======
       const conflictData = await checkForConflicts({
->>>>>>> e4c91562
         octokit,
         repo,
         pr1Number: pullRequest.number,
         pr2Number: openPullRequest.number,
       });
 
-<<<<<<< HEAD
-      if (conflictFiles.length > 0) {
-        conflictArray.push({
-          number: openPullRequest.number,
-          user: openPullRequest.user.login,
-          conflictFiles,
-=======
       if (Object.keys(conflictData).length > 0) {
         conflictArray.push({
           number: openPullRequest.number,
           user: openPullRequest.user.login,
           conflictData,
->>>>>>> e4c91562
         });
       }
     }
@@ -90,13 +75,6 @@
       number: pr.number,
       user: pr.user,
     }));
-<<<<<<< HEAD
-
-    return openPullRequests;
-  } catch (error) {
-    console.error(`Error fetching open pull requests: ${error.message}`);
-    throw error;
-=======
 
     return openPullRequests;
   } catch (error) {
@@ -120,35 +98,11 @@
 
   if (!overlappingFiles.length) {
     return [];
->>>>>>> e4c91562
   }
 
   const conflictData = await attemptMerge(pr1Branch, pr2Branch);
 
   return conflictData;
-}
-
-<<<<<<< HEAD
-async function checkForConflicts({ octokit, repo, pr1Number, pr2Number }) {
-  const pr1Branch = await getBranchName(octokit, repo, pr1Number);
-  const pr2Branch = await getBranchName(octokit, repo, pr2Number);
-
-  if (!pr1Branch || !pr2Branch) {
-    throw new Error("Failed to fetch branch name for one or both PRs.");
-  }
-
-  const pr1Files = await getChangedFiles(octokit, repo, pr1Number);
-  const pr2Files = await getChangedFiles(octokit, repo, pr2Number);
-
-  const overlappingFiles = pr1Files.filter((file) => pr2Files.includes(file));
-
-  if (!overlappingFiles.length) {
-    return [];
-  }
-
-  const conflictFiles = await attemptMerge(pr1Branch, pr2Branch);
-
-  return conflictFiles;
 }
 
 async function getBranchName(octokit, repo, prNumber) {
@@ -171,30 +125,6 @@
   return files.map((file) => file.filename);
 }
 
-async function attemptMerge(pr1, pr2) {
-  let conflictFiles = [];
-
-=======
-async function getBranchName(octokit, repo, prNumber) {
-  const { data: pr } = await octokit.rest.pulls.get({
-    owner: repo.owner,
-    repo: repo.repo,
-    pull_number: prNumber,
-  });
-
-  return pr.head.ref;
-}
-
-async function getChangedFiles(octokit, repo, prNumber) {
-  const { data: files } = await octokit.rest.pulls.listFiles({
-    owner: repo.owner,
-    repo: repo.repo,
-    pull_number: prNumber,
-  });
-
-  return files.map((file) => file.filename);
-}
-
 function extractConflictingLineNumbers(filePath) {
   const fileContent = readFileSync(filePath, "utf8");
 
@@ -233,7 +163,6 @@
 async function attemptMerge(pr1, pr2) {
   const conflictData = {};
 
->>>>>>> e4c91562
   try {
     // Configure Git with a dummy user identity
     execSync(`git config user.email "action@github.com"`);
@@ -255,34 +184,23 @@
         const output = execSync(
           "git diff --name-only --diff-filter=U"
         ).toString();
-<<<<<<< HEAD
-        conflictFiles = output.split("\n").filter(Boolean);
-=======
         const conflictFileNames = output.split("\n").filter(Boolean);
 
         for (const filename of conflictFileNames) {
           conflictData[filename] = extractConflictingLineNumbers(filename);
         }
->>>>>>> e4c91562
       }
     }
   } catch (error) {
     console.error(`Error during merge process: ${error.message}`);
   } finally {
-<<<<<<< HEAD
-=======
     execSync(`git reset --hard HEAD`); // Reset any changes
->>>>>>> e4c91562
     // Cleanup by deleting temporary refs
     execSync(`git update-ref -d refs/remotes/origin/tmp_${pr1}`);
     execSync(`git update-ref -d refs/remotes/origin/tmp_${pr2}`);
   }
 
-<<<<<<< HEAD
-  return conflictFiles;
-=======
   return conflictData;
->>>>>>> e4c91562
 }
 
 async function createConflictComment({
@@ -296,12 +214,6 @@
 
     for (const data of conflictArray) {
       conflictMessage += `<details>\n`;
-<<<<<<< HEAD
-      conflictMessage += `  <summary><strong>Author:</strong> @${conflict.user} - <strong>PR:</strong> #${conflict.number}</summary>\n`;
-      conflict.conflictFiles.forEach((fileName) => {
-        conflictMessage += `  <span><strong>${fileName}</span><br />`;
-      });
-=======
       conflictMessage += `  <summary><strong>Author:</strong> @${data.user} - <strong>PR:</strong> #${data.number}</summary>\n`;
 
       for (const [fileName, lineNumbers] of Object.entries(data.conflictData)) {
@@ -310,7 +222,6 @@
         )}\n`;
       }
 
->>>>>>> e4c91562
       conflictMessage += `</details>\n\n`;
     }
 
